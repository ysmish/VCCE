services:
  web:
    build: .
    ports:
      - "5001:5001"
    volumes:
      - .:/app
<<<<<<< HEAD
=======
      - ./certs:/app/certs
>>>>>>> 4474caed
    environment:
      - DATABASE_URL=postgresql://postgres:postgres@db:5432/code_editor
      - SECRET_KEY=your_secure_secret_key_here
      - ALLOWED_ORIGINS=*
    depends_on:
      - db
    restart: unless-stopped

  db:
    image: postgres:13
    volumes:
      - postgres_data:/var/lib/postgresql/data
    environment:
      - POSTGRES_PASSWORD=postgres
      - POSTGRES_USER=postgres
      - POSTGRES_DB=code_editor
    ports:
      - "5432:5432"

volumes:
  postgres_data:<|MERGE_RESOLUTION|>--- conflicted
+++ resolved
@@ -5,10 +5,7 @@
       - "5001:5001"
     volumes:
       - .:/app
-<<<<<<< HEAD
-=======
       - ./certs:/app/certs
->>>>>>> 4474caed
     environment:
       - DATABASE_URL=postgresql://postgres:postgres@db:5432/code_editor
       - SECRET_KEY=your_secure_secret_key_here
